use std::{convert::TryFrom, io::Write, path::Path};

<<<<<<< HEAD
use crate::{
    box_kind::{
        BallotBoxWrapperInputs, OracleBoxWrapperInputs, PoolBoxWrapperInputs,
        RefreshBoxWrapperInputs, UpdateBoxWrapperInputs,
    },
    cli_commands::bootstrap::BootstrapConfig,
    contracts::{
        ballot::BallotContractError, oracle::OracleContractError, pool::PoolContractError,
        refresh::RefreshContractError, update::UpdateContractError,
    },
    datapoint_source::{DataPointSource, ExternalScript, PredefinedDataPointSource},
    oracle_types::BlockHeight,
    spec_token::{
        BallotTokenId, OracleTokenId, PoolTokenId, RefreshTokenId, RewardTokenId, UpdateTokenId,
    },
};
use anyhow::anyhow;
use derive_more::From;
=======
use crate::datapoint_source::{DataPointSource, ExternalScript};
>>>>>>> 4e2385d8
use ergo_lib::{
    ergotree_ir::chain::address::NetworkAddress,
    ergotree_ir::chain::{address::AddressEncoder, ergo_box::box_value::BoxValue},
    wallet::tx_builder::{self, SUGGESTED_TX_FEE},
};
use log::LevelFilter;
use once_cell::sync;
use serde::{Deserialize, Serialize};
use thiserror::Error;

pub const DEFAULT_ORACLE_CONFIG_FILE_NAME: &str = "oracle_config.yaml";

#[derive(Debug, Clone, Deserialize, Serialize)]
pub struct OracleConfig {
    pub node_ip: String,
    pub node_port: u16,
    pub node_api_key: String,
    pub base_fee: u64,
    pub log_level: Option<LevelFilter>,
    pub core_api_port: u16,
    pub oracle_address: NetworkAddress,
    pub data_point_source_custom_script: Option<String>,
<<<<<<< HEAD
    pub oracle_box_wrapper_inputs: OracleBoxWrapperInputs,
    pub pool_box_wrapper_inputs: PoolBoxWrapperInputs,
    pub refresh_box_wrapper_inputs: RefreshBoxWrapperInputs,
    pub update_box_wrapper_inputs: UpdateBoxWrapperInputs,
    pub ballot_box_wrapper_inputs: BallotBoxWrapperInputs,
    pub token_ids: TokenIds,
    pub rescan_height: BlockHeight,
}

#[derive(Debug, Clone, Deserialize, Serialize, PartialEq, Eq)]
pub struct CastBallotBoxVoteParameters {
    pub pool_box_address_hash: Digest32,
    pub reward_token_id: TokenId,
    pub reward_token_quantity: u64,
    pub update_box_creation_height: i32,
}

/// Holds the token ids of every important token used by the oracle pool.
#[derive(Debug, Clone, Serialize, Deserialize, PartialEq, Eq)]
pub struct TokenIds {
    #[serde(
        serialize_with = "crate::serde::token_id_as_base64_string",
        deserialize_with = "crate::serde::token_id_from_base64"
    )]
    pub pool_nft_token_id: PoolTokenId,
    #[serde(
        serialize_with = "crate::serde::token_id_as_base64_string",
        deserialize_with = "crate::serde::token_id_from_base64"
    )]
    pub refresh_nft_token_id: RefreshTokenId,
    #[serde(
        serialize_with = "crate::serde::token_id_as_base64_string",
        deserialize_with = "crate::serde::token_id_from_base64"
    )]
    pub update_nft_token_id: UpdateTokenId,
    #[serde(
        serialize_with = "crate::serde::token_id_as_base64_string",
        deserialize_with = "crate::serde::token_id_from_base64"
    )]
    pub oracle_token_id: OracleTokenId,
    #[serde(
        serialize_with = "crate::serde::token_id_as_base64_string",
        deserialize_with = "crate::serde::token_id_from_base64"
    )]
    pub reward_token_id: RewardTokenId,
    #[serde(
        serialize_with = "crate::serde::token_id_as_base64_string",
        deserialize_with = "crate::serde::token_id_from_base64"
    )]
    pub ballot_token_id: BallotTokenId,
}

impl OracleConfig {
    pub fn create(
        bootstrap: BootstrapConfig,
        token_ids: TokenIds,
        rescan_height: BlockHeight,
    ) -> Result<Self, OracleConfigError> {
        let oracle_box_wrapper_inputs = OracleBoxWrapperInputs::build_with(
            bootstrap.oracle_contract_parameters.clone(),
            token_ids.pool_nft_token_id.clone(),
            token_ids.oracle_token_id.clone(),
            token_ids.reward_token_id.clone(),
        )?;
        let refresh_box_wrapper_inputs = RefreshBoxWrapperInputs::build_with(
            bootstrap.refresh_contract_parameters.clone(),
            token_ids.oracle_token_id.clone(),
            token_ids.pool_nft_token_id.clone(),
            token_ids.refresh_nft_token_id.clone(),
        )?;
        let pool_box_wrapper_inputs = PoolBoxWrapperInputs::build_with(
            bootstrap.pool_contract_parameters.clone(),
            token_ids.refresh_nft_token_id.clone(),
            token_ids.update_nft_token_id.clone(),
            token_ids.pool_nft_token_id.clone(),
            token_ids.reward_token_id.clone(),
        )?;
        let update_box_wrapper_inputs = UpdateBoxWrapperInputs::build_with(
            bootstrap.update_contract_parameters.clone(),
            token_ids.pool_nft_token_id.clone(),
            token_ids.ballot_token_id.clone(),
            token_ids.update_nft_token_id.clone(),
        )?;
        let ballot_box_wrapper_inputs = BallotBoxWrapperInputs::build_with(
            bootstrap.ballot_contract_parameters.clone(),
            token_ids.ballot_token_id.clone(),
            token_ids.update_nft_token_id.clone(),
        )?;
        Ok(OracleConfig {
            node_ip: bootstrap.node_ip,
            node_port: bootstrap.node_port,
            node_api_key: bootstrap.node_api_key,
            base_fee: bootstrap.base_fee,
            log_level: None,
            core_api_port: bootstrap.core_api_port,
            oracle_address: bootstrap.oracle_address,
            data_point_source: bootstrap.data_point_source,
            data_point_source_custom_script: bootstrap.data_point_source_custom_script,
            oracle_box_wrapper_inputs,
            pool_box_wrapper_inputs,
            refresh_box_wrapper_inputs,
            ballot_box_wrapper_inputs,
            update_box_wrapper_inputs,
            token_ids,
            rescan_height,
        })
=======
}

impl OracleConfig {
    pub fn write_default_config_file(path: &Path) {
        let config = OracleConfig::default();
        let yaml_str = serde_yaml::to_string(&config).unwrap();
        let mut file = std::fs::File::create(path).unwrap();
        file.write_all(yaml_str.as_bytes()).unwrap();
    }

    fn load() -> Result<Self, OracleConfigFileError> {
        let config_file_path = ORACLE_CONFIG_FILE_PATH.get().ok_or_else(|| {
            OracleConfigFileError::IoError("ORACLE_CONFIG_FILE_PATH not set".to_string())
        })?;
        let config_str: &str = &std::fs::read_to_string(config_file_path)
            .map_err(|e| OracleConfigFileError::IoError(e.to_string()))?;
        Self::load_from_str(config_str)
>>>>>>> 4e2385d8
    }

    pub fn load_from_str(config_str: &str) -> Result<Self, OracleConfigFileError> {
        serde_yaml::from_str(config_str)
            .map_err(|e| OracleConfigFileError::ParseError(e.to_string()))
    }

    pub fn save(&self, path: &Path) -> Result<(), OracleConfigFileError> {
        let yaml_str = serde_yaml::to_string(self).unwrap();
        let mut file = std::fs::File::create(path).unwrap();
        file.write_all(yaml_str.as_bytes()).unwrap();
        Ok(())
    }

    pub fn custom_data_point_source(&self) -> Option<Box<dyn DataPointSource + Send + Sync>> {
        if let Some(external_script_name) = self.data_point_source_custom_script.clone() {
            Some(Box::new(ExternalScript::new(external_script_name.clone())))
        } else {
            None
        }
    }
}

#[derive(Clone, Debug, Error)]
pub enum OracleConfigFileError {
    #[error("Error reading oracle config file: {0}")]
    IoError(String),
    #[error("Error parsing oracle config file: {0}")]
    ParseError(String),
}

impl Default for OracleConfig {
    fn default() -> Self {
        let address = AddressEncoder::unchecked_parse_network_address_from_str(
            "9hEQHEMyY1K1vs79vJXFtNjr2dbQbtWXF99oVWGJ5c4xbcLdBsw",
        )
        .unwrap();
        Self {
            oracle_address: address,
            node_ip: "127.0.0.1".into(),
            node_port: 9053,
            node_api_key: "hello".into(),
            core_api_port: 9010,
            data_point_source_custom_script: None,
            base_fee: *tx_builder::SUGGESTED_TX_FEE().as_u64(),
            log_level: LevelFilter::Info.into(),
        }
    }
}

pub static ORACLE_CONFIG_FILE_PATH: sync::OnceCell<String> = sync::OnceCell::new();
lazy_static! {
    pub static ref ORACLE_CONFIG: OracleConfig = OracleConfig::load().unwrap();
    pub static ref ORACLE_CONFIG_OPT: Result<OracleConfig, OracleConfigFileError> =
        OracleConfig::load();
    pub static ref BASE_FEE: BoxValue = ORACLE_CONFIG_OPT
        .as_ref()
        .map(|c| BoxValue::try_from(c.base_fee).unwrap())
        .unwrap_or_else(|_| SUGGESTED_TX_FEE());
}

/// Returns "core_api_port" from the config file
pub fn get_core_api_port() -> String {
    ORACLE_CONFIG.core_api_port.to_string()
}

pub fn get_node_ip() -> String {
    ORACLE_CONFIG.node_ip.clone()
}

pub fn get_node_port() -> String {
    ORACLE_CONFIG.node_port.to_string()
}

/// Returns the `node_api_key`
pub fn get_node_api_key() -> String {
    ORACLE_CONFIG.node_api_key.clone()
}<|MERGE_RESOLUTION|>--- conflicted
+++ resolved
@@ -1,27 +1,7 @@
 use std::{convert::TryFrom, io::Write, path::Path};
 
-<<<<<<< HEAD
-use crate::{
-    box_kind::{
-        BallotBoxWrapperInputs, OracleBoxWrapperInputs, PoolBoxWrapperInputs,
-        RefreshBoxWrapperInputs, UpdateBoxWrapperInputs,
-    },
-    cli_commands::bootstrap::BootstrapConfig,
-    contracts::{
-        ballot::BallotContractError, oracle::OracleContractError, pool::PoolContractError,
-        refresh::RefreshContractError, update::UpdateContractError,
-    },
-    datapoint_source::{DataPointSource, ExternalScript, PredefinedDataPointSource},
-    oracle_types::BlockHeight,
-    spec_token::{
-        BallotTokenId, OracleTokenId, PoolTokenId, RefreshTokenId, RewardTokenId, UpdateTokenId,
-    },
-};
-use anyhow::anyhow;
-use derive_more::From;
-=======
 use crate::datapoint_source::{DataPointSource, ExternalScript};
->>>>>>> 4e2385d8
+
 use ergo_lib::{
     ergotree_ir::chain::address::NetworkAddress,
     ergotree_ir::chain::{address::AddressEncoder, ergo_box::box_value::BoxValue},
@@ -44,114 +24,6 @@
     pub core_api_port: u16,
     pub oracle_address: NetworkAddress,
     pub data_point_source_custom_script: Option<String>,
-<<<<<<< HEAD
-    pub oracle_box_wrapper_inputs: OracleBoxWrapperInputs,
-    pub pool_box_wrapper_inputs: PoolBoxWrapperInputs,
-    pub refresh_box_wrapper_inputs: RefreshBoxWrapperInputs,
-    pub update_box_wrapper_inputs: UpdateBoxWrapperInputs,
-    pub ballot_box_wrapper_inputs: BallotBoxWrapperInputs,
-    pub token_ids: TokenIds,
-    pub rescan_height: BlockHeight,
-}
-
-#[derive(Debug, Clone, Deserialize, Serialize, PartialEq, Eq)]
-pub struct CastBallotBoxVoteParameters {
-    pub pool_box_address_hash: Digest32,
-    pub reward_token_id: TokenId,
-    pub reward_token_quantity: u64,
-    pub update_box_creation_height: i32,
-}
-
-/// Holds the token ids of every important token used by the oracle pool.
-#[derive(Debug, Clone, Serialize, Deserialize, PartialEq, Eq)]
-pub struct TokenIds {
-    #[serde(
-        serialize_with = "crate::serde::token_id_as_base64_string",
-        deserialize_with = "crate::serde::token_id_from_base64"
-    )]
-    pub pool_nft_token_id: PoolTokenId,
-    #[serde(
-        serialize_with = "crate::serde::token_id_as_base64_string",
-        deserialize_with = "crate::serde::token_id_from_base64"
-    )]
-    pub refresh_nft_token_id: RefreshTokenId,
-    #[serde(
-        serialize_with = "crate::serde::token_id_as_base64_string",
-        deserialize_with = "crate::serde::token_id_from_base64"
-    )]
-    pub update_nft_token_id: UpdateTokenId,
-    #[serde(
-        serialize_with = "crate::serde::token_id_as_base64_string",
-        deserialize_with = "crate::serde::token_id_from_base64"
-    )]
-    pub oracle_token_id: OracleTokenId,
-    #[serde(
-        serialize_with = "crate::serde::token_id_as_base64_string",
-        deserialize_with = "crate::serde::token_id_from_base64"
-    )]
-    pub reward_token_id: RewardTokenId,
-    #[serde(
-        serialize_with = "crate::serde::token_id_as_base64_string",
-        deserialize_with = "crate::serde::token_id_from_base64"
-    )]
-    pub ballot_token_id: BallotTokenId,
-}
-
-impl OracleConfig {
-    pub fn create(
-        bootstrap: BootstrapConfig,
-        token_ids: TokenIds,
-        rescan_height: BlockHeight,
-    ) -> Result<Self, OracleConfigError> {
-        let oracle_box_wrapper_inputs = OracleBoxWrapperInputs::build_with(
-            bootstrap.oracle_contract_parameters.clone(),
-            token_ids.pool_nft_token_id.clone(),
-            token_ids.oracle_token_id.clone(),
-            token_ids.reward_token_id.clone(),
-        )?;
-        let refresh_box_wrapper_inputs = RefreshBoxWrapperInputs::build_with(
-            bootstrap.refresh_contract_parameters.clone(),
-            token_ids.oracle_token_id.clone(),
-            token_ids.pool_nft_token_id.clone(),
-            token_ids.refresh_nft_token_id.clone(),
-        )?;
-        let pool_box_wrapper_inputs = PoolBoxWrapperInputs::build_with(
-            bootstrap.pool_contract_parameters.clone(),
-            token_ids.refresh_nft_token_id.clone(),
-            token_ids.update_nft_token_id.clone(),
-            token_ids.pool_nft_token_id.clone(),
-            token_ids.reward_token_id.clone(),
-        )?;
-        let update_box_wrapper_inputs = UpdateBoxWrapperInputs::build_with(
-            bootstrap.update_contract_parameters.clone(),
-            token_ids.pool_nft_token_id.clone(),
-            token_ids.ballot_token_id.clone(),
-            token_ids.update_nft_token_id.clone(),
-        )?;
-        let ballot_box_wrapper_inputs = BallotBoxWrapperInputs::build_with(
-            bootstrap.ballot_contract_parameters.clone(),
-            token_ids.ballot_token_id.clone(),
-            token_ids.update_nft_token_id.clone(),
-        )?;
-        Ok(OracleConfig {
-            node_ip: bootstrap.node_ip,
-            node_port: bootstrap.node_port,
-            node_api_key: bootstrap.node_api_key,
-            base_fee: bootstrap.base_fee,
-            log_level: None,
-            core_api_port: bootstrap.core_api_port,
-            oracle_address: bootstrap.oracle_address,
-            data_point_source: bootstrap.data_point_source,
-            data_point_source_custom_script: bootstrap.data_point_source_custom_script,
-            oracle_box_wrapper_inputs,
-            pool_box_wrapper_inputs,
-            refresh_box_wrapper_inputs,
-            ballot_box_wrapper_inputs,
-            update_box_wrapper_inputs,
-            token_ids,
-            rescan_height,
-        })
-=======
 }
 
 impl OracleConfig {
@@ -169,7 +41,6 @@
         let config_str: &str = &std::fs::read_to_string(config_file_path)
             .map_err(|e| OracleConfigFileError::IoError(e.to_string()))?;
         Self::load_from_str(config_str)
->>>>>>> 4e2385d8
     }
 
     pub fn load_from_str(config_str: &str) -> Result<Self, OracleConfigFileError> {
