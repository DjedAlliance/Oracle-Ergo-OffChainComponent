use ergo_lib::{
    chain::{
        ergo_box::box_builder::ErgoBoxCandidateBuilder,
        ergo_box::box_builder::ErgoBoxCandidateBuilderError,
        transaction::unsigned::UnsignedTransaction,
    },
    ergo_chain_types::blake2b256_hash,
    ergotree_interpreter::sigma_protocol::prover::ContextExtension,
    ergotree_ir::chain::{
        address::Address,
        ergo_box::{ErgoBox, NonMandatoryRegisterId},
        token::Token,
    },
    ergotree_ir::serialization::SigmaSerializable,
    wallet::{
        box_selector::{BoxSelection, BoxSelector, BoxSelectorError, SimpleBoxSelector},
        signing::{TransactionContext, TxSigningError},
        tx_builder::{TxBuilder, TxBuilderError},
    },
};
use ergo_node_interface::node_interface::NodeError;
use log::{error, info};
use std::convert::TryInto;

use crate::{
    box_kind::{
        make_pool_box_candidate_unchecked, BallotBox, PoolBox, PoolBoxWrapper, VoteBallotBoxWrapper,
    },
    cli_commands::ergo_explorer_transaction_link,
    contracts::pool::PoolContract,
    node_interface::{SignTransaction, SubmitTransaction},
    oracle_config::BASE_FEE,
    oracle_state::{OraclePool, PoolBoxSource, StageError, UpdateBoxSource, VoteBallotBoxesSource},
    oracle_types::BlockHeight,
    pool_config::{CastBallotBoxVoteParameters, PoolConfig, POOL_CONFIG},
    spec_token::TokenIdKind,
    wallet::{WalletDataError, WalletDataSource},
};
use derive_more::From;
use thiserror::Error;

#[derive(Debug, Error, From)]
pub enum UpdatePoolError {
    #[error("Update pool: Not enough votes for {2:?}, expected {0}, found {1}")]
    NotEnoughVotes(usize, usize, CastBallotBoxVoteParameters),
    #[error("Update pool: Pool parameters (refresh NFT, update NFT) unchanged")]
    PoolUnchanged,
    #[error("Update pool: ErgoBoxCandidateBuilderError {0}")]
    ErgoBoxCandidateBuilder(ErgoBoxCandidateBuilderError),
    #[error("Update pool: box selector error {0}")]
    BoxSelector(BoxSelectorError),
    #[error("Update pool: tx builder error {0}")]
    TxBuilder(TxBuilderError),
    #[error("Update pool: tx context error {0}")]
    TxSigningError(TxSigningError),
    #[error("Update pool: stage error {0}")]
    StageError(StageError),
    #[error("Update pool: node error {0}")]
    Node(NodeError),
    #[error("No change address in node")]
    NoChangeAddressSetInNode,
    #[error("Update pool: pool contract error {0}")]
    PoolContractError(crate::contracts::pool::PoolContractError),
    #[error("Update pool: io error {0}")]
    IoError(std::io::Error),
    #[error("Update pool: yaml error {0}")]
    YamlError(serde_yaml::Error),
    #[error("Update pool: could not find unspent wallot boxes that do not contain ballot tokens")]
    NoUsableWalletBoxes,
    #[error("WalletData error: {0}")]
    WalletData(WalletDataError),
}

pub fn update_pool(
    op: &OraclePool,
    wallet: &dyn WalletDataSource,
    tx_signer: &dyn SignTransaction,
    tx_submit: &dyn SubmitTransaction,
    new_pool_box_hash_str: Option<String>,
    new_reward_tokens: Option<Token>,
    height: u32,
) -> Result<(), UpdatePoolError> {
    info!("Opening pool_config_updated.yaml");
    let s = std::fs::read_to_string("pool_config_updated.yaml")?;
    let new_pool_config: PoolConfig = serde_yaml::from_str(&s)?;
    let (change_address, network_prefix) = {
        let net_addr = wallet.get_change_address()?;
        (net_addr.address(), net_addr.network())
    };

    let new_pool_contract =
        PoolContract::checked_load(&new_pool_config.pool_box_wrapper_inputs.contract_inputs)?;
    let new_pool_box_hash = blake2b256_hash(
        &new_pool_contract
            .ergo_tree()
            .sigma_serialize_bytes()
            .unwrap(),
    );

    display_update_diff(
        &POOL_CONFIG,
        &new_pool_config,
        op.get_pool_box_source().get_pool_box()?,
        new_reward_tokens.clone(),
    );

    if new_pool_box_hash_str.is_none() {
        println!(
            "Run ./oracle-core --new_pool_box_hash {} to update pool",
            String::from(new_pool_box_hash)
        );
        return Ok(());
    }

    let tx = build_update_pool_box_tx(
        op.get_pool_box_source(),
        op.get_ballot_boxes_source(),
        wallet,
        op.get_update_box_source(),
        new_pool_contract,
        new_reward_tokens,
<<<<<<< HEAD
        current_block_height()?,
=======
        height,
>>>>>>> aa0a79b1
        change_address,
    )?;

    let signed_tx = tx_signer.sign_transaction(&tx.spending_tx)?;
    let tx_id_str = tx_submit.submit_transaction(&signed_tx)?;
    println!(
        "Update pool box transaction submitted: view here, {}",
        ergo_explorer_transaction_link(tx_id_str, network_prefix)
    );
    Ok(())
}

fn display_update_diff(
    old_pool_config: &PoolConfig,
    new_pool_config: &PoolConfig,
    old_pool_box: PoolBoxWrapper,
    new_reward_tokens: Option<Token>,
) {
    let new_tokens = new_reward_tokens.unwrap_or_else(|| old_pool_box.reward_token().into());
    let new_pool_contract =
        PoolContract::checked_load(&new_pool_config.pool_box_wrapper_inputs.contract_inputs)
            .unwrap();
    println!("Pool Parameters: ");
    let pool_box_hash = blake2b256_hash(
        &new_pool_contract
            .ergo_tree()
            .sigma_serialize_bytes()
            .unwrap(),
    );
    println!("Pool Box Hash (new): {}", String::from(pool_box_hash));
    println!(
        "Reward Token ID (old): {}",
        String::from(old_pool_config.token_ids.reward_token_id.token_id())
    );
    println!(
        "Reward Token ID (new): {}",
        String::from(new_pool_config.token_ids.reward_token_id.token_id())
    );
    println!(
        "Reward Token Amount (old): {}",
        old_pool_box.reward_token().amount.as_u64()
    );
    println!("Reward Token Amount (new): {}", new_tokens.amount.as_u64());
    println!(
        "Update NFT ID (old): {}",
        String::from(old_pool_box.contract().update_nft_token_id())
    );
    println!(
        "Update NFT ID (new): {}",
        String::from(new_pool_contract.update_nft_token_id())
    );
    println!(
        "Refresh NFT ID (old): {}",
        String::from(old_pool_box.contract().refresh_nft_token_id())
    );
    println!(
        "Refresh NFT ID (new): {}",
        String::from(new_pool_contract.refresh_nft_token_id())
    );
}

#[allow(clippy::too_many_arguments)]
fn build_update_pool_box_tx(
    pool_box_source: &dyn PoolBoxSource,
    ballot_boxes: &dyn VoteBallotBoxesSource,
    wallet: &dyn WalletDataSource,
    update_box: &dyn UpdateBoxSource,
    new_pool_contract: PoolContract,
    new_reward_tokens: Option<Token>,
    height: BlockHeight,
    change_address: Address,
) -> Result<TransactionContext<UnsignedTransaction>, UpdatePoolError> {
    let update_box = update_box.get_update_box()?;
    let min_votes = update_box.min_votes();
    let old_pool_box = pool_box_source.get_pool_box()?;
    let pool_box_hash = blake2b256_hash(
        &new_pool_contract
            .ergo_tree()
            .sigma_serialize_bytes()
            .unwrap(),
    );
    let reward_tokens = new_reward_tokens.unwrap_or_else(|| old_pool_box.reward_token().into());
    let vote_parameters = CastBallotBoxVoteParameters {
        pool_box_address_hash: pool_box_hash,
        reward_token_id: reward_tokens.token_id,
        reward_token_quantity: *reward_tokens.amount.as_u64(),
        update_box_creation_height: update_box.get_box().creation_height as i32,
    };
    // Find ballot boxes that are voting for the new pool hash
    let mut sorted_ballot_boxes = ballot_boxes.get_ballot_boxes()?;
    // Sort in descending order of ballot token amounts. If two boxes have the same amount of ballot tokens, also compare box value, in case some boxes were incorrectly created below minStorageRent
    sorted_ballot_boxes.sort_by(|b1, b2| {
        (
            *b1.ballot_token().amount.as_u64(),
            *b1.get_box().value.as_u64(),
        )
            .cmp(&(
                *b2.ballot_token().amount.as_u64(),
                *b2.get_box().value.as_u64(),
            ))
    });
    sorted_ballot_boxes.reverse();

    let mut votes_cast = 0;
    let vote_ballot_boxes: Vec<VoteBallotBoxWrapper> = ballot_boxes
        .get_ballot_boxes()?
        .into_iter()
        .filter(|ballot_box| *ballot_box.vote_parameters() == vote_parameters)
        .scan(&mut votes_cast, |votes_cast, ballot_box| {
            **votes_cast += *ballot_box.ballot_token().amount.as_u64();
            Some(ballot_box)
        })
        .collect();
    if votes_cast < min_votes as u64 {
        return Err(UpdatePoolError::NotEnoughVotes(
            min_votes as usize,
            vote_ballot_boxes.len(),
            vote_parameters,
        ));
    }

    let pool_box_candidate = make_pool_box_candidate_unchecked(
        &new_pool_contract,
        old_pool_box.rate(),
        old_pool_box.epoch_counter() as i32,
        old_pool_box.pool_nft_token(),
        reward_tokens.clone(),
        old_pool_box.get_box().value,
        height,
    )?;
    let mut update_box_candidate =
        ErgoBoxCandidateBuilder::new(update_box.get_box().value, update_box.ergo_tree(), height.0);
    update_box_candidate.add_token(update_box.update_nft());
    let update_box_candidate = update_box_candidate.build()?;

    // Find unspent boxes without ballot token, see: https://github.com/ergoplatform/oracle-core/pull/80#issuecomment-1200258458
    let unspent_boxes: Vec<ErgoBox> = wallet
        .get_unspent_wallet_boxes()?
        .into_iter()
        .filter(|wallet_box| {
            wallet_box
                .tokens
                .as_ref()
                .and_then(|tokens| {
                    tokens
                        .iter()
                        .find(|token| token.token_id == update_box.ballot_token_id())
                })
                .is_none()
        })
        .collect();
    if unspent_boxes.is_empty() {
        error!("Could not find unspent wallet boxes that do not contain ballot token. Please move ballot tokens to another address");
        return Err(UpdatePoolError::NoUsableWalletBoxes);
    }

    let target_balance = *BASE_FEE;
    let target_tokens = if reward_tokens.token_id != old_pool_box.reward_token().token_id() {
        vec![reward_tokens.clone()]
    } else {
        vec![]
    };
    let box_selector = SimpleBoxSelector::new();
    let selection = box_selector.select(unspent_boxes, target_balance, &target_tokens)?;
    let mut input_boxes = vec![old_pool_box.get_box().clone(), update_box.get_box().clone()];
    input_boxes.extend(
        vote_ballot_boxes
            .iter()
            .map(|ballot_box| ballot_box.get_box())
            .cloned(),
    );
    input_boxes.extend_from_slice(selection.boxes.as_vec());
    let box_selection = BoxSelection {
        boxes: input_boxes.try_into().unwrap(),
        change_boxes: selection.change_boxes,
    };

    let mut outputs = vec![pool_box_candidate, update_box_candidate];
    for ballot_box in vote_ballot_boxes.iter() {
        let mut ballot_box_candidate = ErgoBoxCandidateBuilder::new(
            ballot_box.get_box().value, // value must be preserved or increased
            ballot_box.contract().ergo_tree(),
            height.0,
        );
        ballot_box_candidate.add_token(ballot_box.ballot_token().into());
        ballot_box_candidate.set_register_value(
            NonMandatoryRegisterId::R4,
            (*ballot_box.ballot_token_owner().h).clone().into(),
        );
        outputs.push(ballot_box_candidate.build()?)
    }

    let mut tx_builder = TxBuilder::new(
        box_selection.clone(),
        outputs.clone(),
        height.0,
        *BASE_FEE,
        change_address,
    );

    if reward_tokens.token_id != old_pool_box.reward_token().token_id() {
        tx_builder.set_token_burn_permit(vec![old_pool_box.reward_token().into()]);
    }

    for (i, input_ballot) in vote_ballot_boxes.iter().enumerate() {
        tx_builder.set_context_extension(
            input_ballot.get_box().box_id(),
            ContextExtension {
                values: IntoIterator::into_iter([(0, ((i + 2) as i32).into())]).collect(), // first 2 outputs are pool and update box, ballot indexes start at 2
            },
        )
    }
    let unsigned_tx = tx_builder.build()?;
    Ok(TransactionContext::new(
        unsigned_tx,
        box_selection.boxes.into(),
        vec![],
    )?)
}

#[cfg(test)]
mod tests {
    use ergo_lib::{
        chain::{
            ergo_box::box_builder::ErgoBoxCandidateBuilder, ergo_state_context::ErgoStateContext,
            transaction::TxId,
        },
        ergo_chain_types::blake2b256_hash,
        ergotree_interpreter::sigma_protocol::private_input::DlogProverInput,
        ergotree_ir::{
            chain::{
                address::AddressEncoder,
                ergo_box::ErgoBox,
                token::{Token, TokenId},
            },
            serialization::SigmaSerializable,
        },
        wallet::Wallet,
    };
    use sigma_test_util::force_any_val;
    use std::convert::TryInto;

    use crate::{
        box_kind::{
            make_local_ballot_box_candidate, make_pool_box_candidate, PoolBoxWrapper,
            PoolBoxWrapperInputs, UpdateBoxWrapper, UpdateBoxWrapperInputs, VoteBallotBoxWrapper,
        },
        contracts::{
            ballot::{BallotContract, BallotContractInputs, BallotContractParameters},
            pool::{PoolContract, PoolContractInputs},
            update::{UpdateContract, UpdateContractInputs, UpdateContractParameters},
        },
        oracle_config::BASE_FEE,
        oracle_types::BlockHeight,
        pool_commands::test_utils::{
            generate_token_ids, make_wallet_unspent_box, BallotBoxesMock, PoolBoxMock,
            UpdateBoxMock, WalletDataMock,
        },
        spec_token::{RefreshTokenId, SpecToken, TokenIdKind},
    };

    use super::build_update_pool_box_tx;

    fn force_any_tokenid() -> TokenId {
        use proptest::strategy::Strategy;
        proptest::arbitrary::any_with::<TokenId>(
            ergo_lib::ergotree_ir::chain::token::arbitrary::ArbTokenIdParam::Arbitrary,
        )
        .new_tree(&mut Default::default())
        .unwrap()
        .current()
    }

    #[test]
    fn test_update_pool_box() {
        let ctx = force_any_val::<ErgoStateContext>();
        let height = BlockHeight(ctx.pre_header.height);

        let token_ids = generate_token_ids();
        dbg!(&token_ids);
        let reward_tokens = SpecToken {
            token_id: token_ids.reward_token_id.clone(),
            amount: 1500.try_into().unwrap(),
        };
        let new_reward_tokens = Token {
            token_id: force_any_tokenid(),
            amount: force_any_val(),
        };
        dbg!(&new_reward_tokens);

        let default_update_contract_parameters = UpdateContractParameters::default();
        let update_contract_parameters = UpdateContractParameters::build_with(
            default_update_contract_parameters.ergo_tree_bytes(),
            default_update_contract_parameters.pool_nft_index(),
            default_update_contract_parameters.ballot_token_index(),
            default_update_contract_parameters.min_votes_index(),
            6,
        )
        .unwrap();
        let update_contract_inputs = UpdateContractInputs::build_with(
            update_contract_parameters,
            token_ids.pool_nft_token_id.clone(),
            token_ids.ballot_token_id.clone(),
        )
        .unwrap();
        let update_contract = UpdateContract::checked_load(&update_contract_inputs).unwrap();
        let mut update_box_candidate =
            ErgoBoxCandidateBuilder::new(*BASE_FEE, update_contract.ergo_tree(), height.0);
        update_box_candidate.add_token(Token {
            token_id: token_ids.update_nft_token_id.token_id(),
            amount: 1.try_into().unwrap(),
        });
        let update_box = ErgoBox::from_box_candidate(
            &update_box_candidate.build().unwrap(),
            force_any_val::<TxId>(),
            0,
        )
        .unwrap();

        let pool_contract_parameters = Default::default();
        let pool_contract_inputs = PoolContractInputs::build_with(
            pool_contract_parameters,
            token_ids.refresh_nft_token_id,
            token_ids.update_nft_token_id.clone(),
        )
        .unwrap();

        let pool_contract = PoolContract::build_with(&pool_contract_inputs).unwrap();
        let pool_box_candidate = make_pool_box_candidate(
            &pool_contract,
            0,
            0,
            SpecToken {
                token_id: token_ids.pool_nft_token_id.clone(),
                amount: 1.try_into().unwrap(),
            },
            reward_tokens.clone(),
            *BASE_FEE,
            height,
        )
        .unwrap();
        let pool_box =
            ErgoBox::from_box_candidate(&pool_box_candidate, force_any_val::<TxId>(), 0).unwrap();

        let new_refresh_token_id = force_any_tokenid();
        let mut new_pool_contract_inputs = pool_contract_inputs.clone();
        new_pool_contract_inputs.refresh_nft_token_id =
            RefreshTokenId::from_token_id_unchecked(new_refresh_token_id);
        let new_pool_contract = PoolContract::build_with(&new_pool_contract_inputs).unwrap();

        let pool_box_bytes = new_pool_contract
            .ergo_tree()
            .sigma_serialize_bytes()
            .unwrap();
        let pool_box_hash = blake2b256_hash(&pool_box_bytes);

        let ballot_contract_parameters = BallotContractParameters::default();
        let ballot_contract_inputs = BallotContractInputs::build_with(
            ballot_contract_parameters.clone(),
            token_ids.update_nft_token_id.clone(),
        )
        .unwrap();
        let ballot_contract = BallotContract::checked_load(&ballot_contract_inputs).unwrap();

        let mut ballot_boxes = vec![];

        for _ in 0..6 {
            let secret = DlogProverInput::random();
            let ballot_box_candidate = make_local_ballot_box_candidate(
                &ballot_contract,
                secret.public_image(),
                BlockHeight(update_box.creation_height),
                SpecToken {
                    token_id: token_ids.ballot_token_id.clone(),
                    amount: 1.try_into().unwrap(),
                },
                pool_box_hash,
                new_reward_tokens.clone(),
                ballot_contract.min_storage_rent(),
                height,
            )
            .unwrap();
            let ballot_box =
                ErgoBox::from_box_candidate(&ballot_box_candidate, force_any_val::<TxId>(), 0)
                    .unwrap();
            ballot_boxes.push(
                VoteBallotBoxWrapper::new(
                    ballot_box,
                    &crate::box_kind::BallotBoxWrapperInputs {
                        ballot_token_id: token_ids.ballot_token_id.clone(),
                        contract_inputs: ballot_contract_inputs.clone(),
                    },
                )
                .unwrap(),
            );
        }
        let ballot_boxes_mock = BallotBoxesMock { ballot_boxes };

        let secret = DlogProverInput::random();
        let wallet_unspent_box = make_wallet_unspent_box(
            // create a wallet box with new reward tokens
            secret.public_image(),
            BASE_FEE.checked_mul_u32(4_000_000_000).unwrap(),
            Some(vec![new_reward_tokens.clone()].try_into().unwrap()),
        );
        let change_address = AddressEncoder::unchecked_parse_network_address_from_str(
            "9iHyKxXs2ZNLMp9N9gbUT9V8gTbsV7HED1C1VhttMfBUMPDyF7r",
        )
        .unwrap();
        let wallet_mock = WalletDataMock {
            unspent_boxes: vec![wallet_unspent_box],
            change_address: change_address.clone(),
        };
        let wallet = Wallet::from_secrets(vec![secret.clone().into()]);
        let update_mock = UpdateBoxMock {
            update_box: UpdateBoxWrapper::new(
                update_box,
                &UpdateBoxWrapperInputs {
                    contract_inputs: update_contract_inputs.clone(),
                    update_nft_token_id: token_ids.update_nft_token_id,
                },
            )
            .unwrap(),
        };
        let pool_mock = PoolBoxMock {
            pool_box: PoolBoxWrapper::new(
                pool_box,
                &PoolBoxWrapperInputs {
                    contract_inputs: pool_contract_inputs,
                    pool_nft_token_id: token_ids.pool_nft_token_id,
                    reward_token_id: token_ids.reward_token_id,
                },
            )
            .unwrap(),
        };

        let update_tx = build_update_pool_box_tx(
            &pool_mock,
            &ballot_boxes_mock,
            &wallet_mock,
            &update_mock,
            new_pool_contract,
            Some(new_reward_tokens),
<<<<<<< HEAD
            BlockHeight(height.0 + 1),
            change_address,
=======
            height + 1,
            change_address.address(),
>>>>>>> aa0a79b1
        )
        .unwrap();

        wallet.sign_transaction(update_tx, &ctx, None).unwrap();
    }
}<|MERGE_RESOLUTION|>--- conflicted
+++ resolved
@@ -119,11 +119,7 @@
         op.get_update_box_source(),
         new_pool_contract,
         new_reward_tokens,
-<<<<<<< HEAD
-        current_block_height()?,
-=======
         height,
->>>>>>> aa0a79b1
         change_address,
     )?;
 
@@ -567,13 +563,8 @@
             &update_mock,
             new_pool_contract,
             Some(new_reward_tokens),
-<<<<<<< HEAD
             BlockHeight(height.0 + 1),
-            change_address,
-=======
-            height + 1,
             change_address.address(),
->>>>>>> aa0a79b1
         )
         .unwrap();
 
