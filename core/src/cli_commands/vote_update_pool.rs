--- conflicted
+++ resolved
@@ -27,11 +27,8 @@
     node_interface::{current_block_height, get_wallet_status, sign_and_submit_transaction},
     oracle_config::{BASE_FEE, ORACLE_CONFIG},
     oracle_state::{LocalBallotBoxSource, StageError},
-<<<<<<< HEAD
     oracle_types::BlockHeight,
-=======
     pool_config::{TokenIds, POOL_CONFIG},
->>>>>>> 4e2385d8
     spec_token::SpecToken,
     wallet::{WalletDataError, WalletDataSource},
 };
