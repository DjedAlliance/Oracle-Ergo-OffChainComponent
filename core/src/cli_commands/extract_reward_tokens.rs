use std::convert::TryInto;

use derive_more::From;
use ergo_lib::{
    chain::{
        ergo_box::box_builder::{ErgoBoxCandidateBuilder, ErgoBoxCandidateBuilderError},
        transaction::unsigned::UnsignedTransaction,
    },
    ergotree_interpreter::sigma_protocol::prover::ContextExtension,
    ergotree_ir::{
        chain::{
            address::{Address, AddressEncoder, AddressEncoderError},
            token::Token,
        },
        serialization::SigmaParsingError,
    },
    wallet::{
        box_selector::{BoxSelection, BoxSelector, BoxSelectorError, SimpleBoxSelector},
        tx_builder::{TxBuilder, TxBuilderError},
    },
};
use ergo_node_interface::node_interface::NodeError;
use thiserror::Error;

use crate::{
    box_kind::{
        make_collected_oracle_box_candidate, make_oracle_box_candidate, OracleBox, OracleBoxWrapper,
    },
    cli_commands::ergo_explorer_transaction_link,
    node_interface::{SignTransaction, SubmitTransaction},
    oracle_config::BASE_FEE,
    oracle_state::{LocalDatapointBoxSource, StageError},
    oracle_types::BlockHeight,
    spec_token::SpecToken,
    wallet::{WalletDataError, WalletDataSource},
};

#[derive(Debug, Error, From)]
pub enum ExtractRewardTokensActionError {
    #[error("Oracle box must contain at least 2 reward tokens. It contains {0} tokens")]
    InsufficientRewardTokensInOracleBox(usize),
    #[error("Destination address not P2PK")]
    IncorrectDestinationAddress,
    #[error("box builder error: {0}")]
    ErgoBoxCandidateBuilder(ErgoBoxCandidateBuilderError),
    #[error("stage error: {0}")]
    StageError(StageError),
    #[error("node error: {0}")]
    Node(NodeError),
    #[error("box selector error: {0}")]
    BoxSelector(BoxSelectorError),
    #[error("Sigma parsing error: {0}")]
    SigmaParse(SigmaParsingError),
    #[error("tx builder error: {0}")]
    TxBuilder(TxBuilderError),
    #[error("No local datapoint box")]
    NoLocalDatapointBox,
    #[error("AddressEncoder error: {0}")]
    AddressEncoder(AddressEncoderError),
    #[error("Node doesn't have a change address set")]
    NoChangeAddressSetInNode,
    #[error("IO error: {0}")]
    Io(std::io::Error),
    #[error("WalletData error: {0}")]
    WalletData(WalletDataError),
}

pub fn extract_reward_tokens(
    wallet: &dyn WalletDataSource,
    tx_signer: &dyn SignTransaction,
    tx_submit: &dyn SubmitTransaction,
    local_datapoint_box_source: &dyn LocalDatapointBoxSource,
    rewards_destination_str: String,
    height: u32,
) -> Result<(), ExtractRewardTokensActionError> {
    let rewards_destination =
        AddressEncoder::unchecked_parse_network_address_from_str(&rewards_destination_str)?;
    let network_prefix = rewards_destination.network();
    let change_address = wallet
        .get_change_address()
        .map_err(ExtractRewardTokensActionError::WalletData)?;
    let (unsigned_tx, num_reward_tokens) = build_extract_reward_tokens_tx(
        local_datapoint_box_source,
        wallet,
        rewards_destination.address(),
<<<<<<< HEAD
        current_block_height()?,
        change_address,
=======
        height,
        change_address.address(),
>>>>>>> aa0a79b1
    )?;

    println!(
        "YOU WILL BE TRANSFERRING {} REWARD TOKENS TO {}. TYPE 'YES' TO INITIATE THE TRANSACTION.",
        num_reward_tokens, rewards_destination_str
    );
    let mut input = String::new();
    std::io::stdin().read_line(&mut input)?;
    if input.trim() == "YES" {
        let signed_tx = tx_signer.sign_transaction(&unsigned_tx)?;
        let tx_id_str = tx_submit.submit_transaction(&signed_tx)?;
        println!(
            "Transaction made. Check status here: {}",
            ergo_explorer_transaction_link(tx_id_str, network_prefix)
        );
    } else {
        println!("Aborting the transaction.")
    }
    Ok(())
}

fn build_extract_reward_tokens_tx(
    local_datapoint_box_source: &dyn LocalDatapointBoxSource,
    wallet: &dyn WalletDataSource,
    rewards_destination: Address,
    height: BlockHeight,
    change_address: Address,
) -> Result<(UnsignedTransaction, u64), ExtractRewardTokensActionError> {
    let in_oracle_box = local_datapoint_box_source
        .get_local_oracle_datapoint_box()?
        .ok_or(ExtractRewardTokensActionError::NoLocalDatapointBox)?;
    let num_reward_tokens = *in_oracle_box.reward_token().amount.as_u64();
    if num_reward_tokens <= 1 {
        return Err(
            ExtractRewardTokensActionError::InsufficientRewardTokensInOracleBox(
                num_reward_tokens as usize,
            ),
        );
    }
    if let Address::P2Pk(_) = &rewards_destination {
        let single_reward_token = SpecToken {
            token_id: in_oracle_box.reward_token().token_id,
            amount: 1.try_into().unwrap(),
        };
        let oracle_box_candidate =
            if let OracleBoxWrapper::Posted(ref posted_oracle_box) = in_oracle_box {
                make_oracle_box_candidate(
                    posted_oracle_box.contract(),
                    posted_oracle_box.public_key(),
                    posted_oracle_box.rate() as i64,
                    posted_oracle_box.epoch_counter(),
                    posted_oracle_box.oracle_token(),
                    single_reward_token,
                    posted_oracle_box.get_box().value,
                    height,
                )?
            } else {
                make_collected_oracle_box_candidate(
                    in_oracle_box.contract(),
                    in_oracle_box.public_key(),
                    in_oracle_box.oracle_token(),
                    single_reward_token,
                    in_oracle_box.get_box().value,
                    height,
                )?
            };

        // Build box to hold extracted tokens
        let mut builder =
            ErgoBoxCandidateBuilder::new(*BASE_FEE, rewards_destination.script()?, height.0);

        let extracted_reward_tokens = Token {
            token_id: in_oracle_box.reward_token().token_id(),
            amount: (num_reward_tokens - 1).try_into().unwrap(),
        };

        builder.add_token(extracted_reward_tokens);
        let reward_box_candidate = builder.build()?;

        let unspent_boxes = wallet.get_unspent_wallet_boxes()?;

        // `BASE_FEE` each for the fee and the box holding the extracted reward tokens.
        let target_balance = BASE_FEE.checked_mul_u32(2).unwrap();

        let box_selector = SimpleBoxSelector::new();
        let selection = box_selector.select(unspent_boxes, target_balance, &[])?;
        let mut input_boxes = vec![in_oracle_box.get_box().clone()];
        input_boxes.append(selection.boxes.as_vec().clone().as_mut());
        let box_selection = BoxSelection {
            boxes: input_boxes.try_into().unwrap(),
            change_boxes: selection.change_boxes,
        };
        let mut tx_builder = TxBuilder::new(
            box_selection,
            vec![oracle_box_candidate, reward_box_candidate],
            height.0,
            *BASE_FEE,
            change_address,
        );
        // The following context value ensures that `outIndex` in the oracle contract is properly set.
        let ctx_ext = ContextExtension {
            values: vec![(0, 0i32.into())].into_iter().collect(),
        };
        tx_builder.set_context_extension(in_oracle_box.get_box().box_id(), ctx_ext);
        let tx = tx_builder.build()?;
        Ok((tx, num_reward_tokens - 1))
    } else {
        Err(ExtractRewardTokensActionError::IncorrectDestinationAddress)
    }
}

#[cfg(test)]
mod tests {

    use std::convert::TryFrom;

    use super::*;
    use crate::box_kind::{OracleBoxWrapper, OracleBoxWrapperInputs};
    use crate::contracts::oracle::OracleContractParameters;
    use crate::pool_commands::test_utils::{
        find_input_boxes, generate_token_ids, make_datapoint_box, make_wallet_unspent_box,
        OracleBoxMock, WalletDataMock,
    };
    use ergo_lib::chain::ergo_state_context::ErgoStateContext;
    use ergo_lib::ergotree_interpreter::sigma_protocol::private_input::DlogProverInput;
    use ergo_lib::ergotree_ir::chain::address::AddressEncoder;
    use ergo_lib::wallet::signing::TransactionContext;
    use ergo_lib::wallet::Wallet;
    use sigma_test_util::force_any_val;

    #[test]
    fn test_extract_reward_tokens() {
        let ctx = force_any_val::<ErgoStateContext>();
        let height = BlockHeight(ctx.pre_header.height);
        let token_ids = generate_token_ids();
        let secret = force_any_val::<DlogProverInput>();
        let wallet = Wallet::from_secrets(vec![secret.clone().into()]);
        let oracle_pub_key = secret.public_image().h;

        let num_reward_tokens_in_box = 100_u64;

        let parameters = OracleContractParameters::default();
        let oracle_box_wrapper_inputs =
            OracleBoxWrapperInputs::try_from((parameters, &token_ids)).unwrap();
        let oracle_box = OracleBoxWrapper::new(
            make_datapoint_box(
                *oracle_pub_key,
                200,
                1,
                &token_ids,
                BASE_FEE.checked_mul_u32(100).unwrap(),
                BlockHeight(height.0 - 9),
            ),
            &oracle_box_wrapper_inputs,
        )
        .unwrap();
        let local_datapoint_box_source = OracleBoxMock { oracle_box };

        let change_address = AddressEncoder::unchecked_parse_network_address_from_str(
            "9iHyKxXs2ZNLMp9N9gbUT9V8gTbsV7HED1C1VhttMfBUMPDyF7r",
        )
        .unwrap();

        let wallet_unspent_box = make_wallet_unspent_box(
            secret.public_image(),
            BASE_FEE.checked_mul_u32(10000).unwrap(),
            None,
        );
        let wallet_mock = WalletDataMock {
            unspent_boxes: vec![wallet_unspent_box],
            change_address: change_address.clone(),
        };
        let (tx, num_reward_tokens) = build_extract_reward_tokens_tx(
            &local_datapoint_box_source,
            &wallet_mock,
            change_address.address(),
            height,
            change_address.address(),
        )
        .unwrap();

        assert_eq!(num_reward_tokens, num_reward_tokens_in_box - 1);
        let mut possible_input_boxes = vec![local_datapoint_box_source
            .get_local_oracle_datapoint_box()
            .unwrap()
            .unwrap()
            .get_box()
            .clone()];
        possible_input_boxes.append(&mut wallet_mock.get_unspent_wallet_boxes().unwrap());

        let tx_context = TransactionContext::new(
            tx.clone(),
            find_input_boxes(tx, possible_input_boxes),
            Vec::new(),
        )
        .unwrap();

        let _signed_tx = wallet.sign_transaction(tx_context, &ctx, None).unwrap();
    }
}<|MERGE_RESOLUTION|>--- conflicted
+++ resolved
@@ -71,7 +71,7 @@
     tx_submit: &dyn SubmitTransaction,
     local_datapoint_box_source: &dyn LocalDatapointBoxSource,
     rewards_destination_str: String,
-    height: u32,
+    height: BlockHeight,
 ) -> Result<(), ExtractRewardTokensActionError> {
     let rewards_destination =
         AddressEncoder::unchecked_parse_network_address_from_str(&rewards_destination_str)?;
@@ -83,13 +83,8 @@
         local_datapoint_box_source,
         wallet,
         rewards_destination.address(),
-<<<<<<< HEAD
-        current_block_height()?,
-        change_address,
-=======
         height,
         change_address.address(),
->>>>>>> aa0a79b1
     )?;
 
     println!(
